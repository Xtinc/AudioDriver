--- conflicted
+++ resolved
@@ -957,167 +957,4 @@
     }
 
     return it->second;
-<<<<<<< HEAD
-}
-
-// NetStatistics 实现
-void NetStatistics::update_network_stats(uint32_t sequence, uint64_t timestamp)
-{
-    auto now = std::chrono::steady_clock::now();
-    uint64_t arrival_time = std::chrono::duration_cast<std::chrono::milliseconds>(now.time_since_epoch()).count();
-
-    packets_received++;
-    period_packets_received++;
-
-    if (first_packet)
-    {
-        first_packet = false;
-        last_sequence = sequence;
-        highest_sequence_seen = sequence;
-        last_timestamp = timestamp;
-        last_arrival_time = arrival_time;
-        return;
-    }
-
-    if (sequence < highest_sequence_seen)
-    {
-        packets_out_of_order++;
-        period_packets_out_of_order++;
-    }
-    else
-    {
-        if (sequence > last_sequence + 1)
-        {
-            uint32_t lost = sequence - last_sequence - 1;
-            packets_lost += lost;
-            period_packets_lost += lost;
-        }
-
-        highest_sequence_seen = sequence;
-    }
-
-    if (timestamp > last_timestamp)
-    {
-        uint64_t send_interval = timestamp - last_timestamp;
-        uint64_t arrival_interval = arrival_time - last_arrival_time;
-
-        double jitter = std::abs(static_cast<double>(arrival_interval) - static_cast<double>(send_interval));
-
-        total_jitter += jitter;
-        period_total_jitter += jitter;
-        max_jitter = std::max(max_jitter, jitter);
-    }
-
-    last_sequence = sequence;
-    last_timestamp = timestamp;
-    last_arrival_time = arrival_time;
-}
-
-void NetStatistics::update_rtt_stats(double rtt)
-{
-    if (rtt <= 0)
-        return;
-
-    total_rtt += rtt;
-    period_total_rtt += rtt;
-    max_rtt = std::max(max_rtt, rtt);
-    packets_with_rtt++;
-    period_packets_with_rtt++;
-}
-
-NetStatInfos NetStatistics::get_period_stats()
-{
-    NetStatInfos stats{};
-
-    if (period_packets_received + period_packets_lost > 0)
-    {
-        stats.packet_loss_rate =
-            static_cast<double>(period_packets_lost) / (period_packets_received + period_packets_lost) * 100.0;
-    }
-
-    if (period_packets_received > 0)
-    {
-        stats.average_jitter = period_total_jitter / period_packets_received;
-    }
-
-    if (period_packets_with_rtt > 0)
-    {
-        stats.average_rtt = period_total_rtt / period_packets_with_rtt;
-    }
-
-    stats.packets_received = period_packets_received;
-    stats.packets_lost = period_packets_lost;
-    stats.max_jitter = max_jitter;
-    stats.max_rtt = max_rtt;
-    stats.packets_out_of_order = period_packets_out_of_order;
-
-    // 重置周期统计
-    period_packets_received = 0;
-    period_packets_lost = 0;
-    period_packets_out_of_order = 0;
-    period_total_jitter = 0.0;
-    period_total_rtt = 0.0;
-    period_packets_with_rtt = 0;
-    last_report_time = std::chrono::steady_clock::now();
-
-    return stats;
-}
-
-void NetWorker::process_rtt_packet(const NetPacketHeader *header)
-{
-    if (!header || !is_ready())
-        return;
-
-    if (header->packet_type == 1)
-    { // RTT探测包
-        // 创建响应包
-        NetPacketHeader response_header = *header;
-        response_header.packet_type = 2; // RTT响应包
-        response_header.receiver_id = header->sender_id;
-        response_header.sender_id = header->receiver_id;
-
-        // 发送响应包（不包含音频数据）
-        std::array<asio::const_buffer, 1> buffers{asio::buffer(&response_header, sizeof(response_header))};
-        socket->async_send_to(buffers, sender_endpoint, [](const asio::error_code &error, std::size_t /*bytes*/) {
-            if (error)
-            {
-                AUDIO_DEBUG_PRINT("RTT response send error: %s", error.message().c_str());
-            }
-        });
-    }
-    else if (header->packet_type == 2)
-    { // RTT响应包
-        std::lock_guard<std::mutex> lock(senders_mutex);
-        auto sender_it = senders.find(header->receiver_id); // 注意：因为ID已交换，这里用receiver_id查找
-
-        if (sender_it != senders.end())
-        {
-            auto &context = sender_it->second;
-            auto probe_it = context.rtt_probes.find(header->sequence);
-
-            if (probe_it != context.rtt_probes.end())
-            {
-                uint64_t now = std::chrono::duration_cast<std::chrono::milliseconds>(
-                                   std::chrono::steady_clock::now().time_since_epoch())
-                                   .count();
-                uint64_t start_time = probe_it->second;
-                double rtt = static_cast<double>(now - start_time);
-
-                // 获取decoder并更新RTT统计
-                auto &decoder_context = get_decoder(header->sender_id, header->channels);
-                decoder_context.update_rtt(rtt);
-
-                // 移除已处理的探测记录
-                context.rtt_probes.erase(probe_it);
-            }
-
-            if (context.rtt_probes.size() > 100)
-            {
-                AUDIO_DEBUG_PRINT("RTT probe list too large, clearing");
-                context.rtt_probes.clear();
-            }
-        }
-    }
-=======
->>>>>>> c2608f44
 }