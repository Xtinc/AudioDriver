#include "audio_network.h"
#include "audio_stream.h"
#include <algorithm>
#include <set>

// KFifo
KFifo::KFifo(size_t blk_sz, size_t blk_num, unsigned int channel)
    : chan(channel), buf_length(channel * blk_sz), max_length(channel * blk_sz * blk_num), idle_count(0), head(0),
      tail(0), length(0), memory_addr(nullptr), buffer_addr(nullptr)
{

    memory_addr = new char[max_length];
    buffer_addr = new char[buf_length];
}

KFifo::~KFifo()
{
    delete[] buffer_addr;
    delete[] memory_addr;
}

bool KFifo::store(const char *input_addr, size_t write_length)
{
    if (!input_addr || write_length == 0)
    {
        return false;
    }

    std::lock_guard<std::mutex> lck(io_mtx);
    size_t space = available_space();
    size_t actual_write = std::min(write_length, space);

    if (actual_write == 0)
    {
        return false;
    }

    if (max_length - tail >= actual_write)
    {
        memcpy(memory_addr + tail, input_addr, actual_write);
        tail = (tail + actual_write == max_length) ? 0 : tail + actual_write;
    }
    else
    {
        size_t first_part = max_length - tail;
        memcpy(memory_addr + tail, input_addr, first_part);
        memcpy(memory_addr, input_addr + first_part, actual_write - first_part);
        tail = actual_write - first_part;
    }

    length += actual_write;
    return actual_write == write_length;
}

bool KFifo::load(char *output_addr, size_t read_length)
{
    std::lock_guard<std::mutex> lck(io_mtx);
    if (!output_addr || read_length > buf_length)
    {
        return false;
    }

    auto actual_read = std::min<size_t>(read_length, length);
    if (actual_read == 0)
    {
        return false;
    }

    if (max_length - head >= actual_read)
    {
        memcpy(output_addr, memory_addr + head, actual_read);
        head = (head + actual_read == max_length) ? 0 : head + actual_read;
    }
    else
    {
        size_t first_part = max_length - head;
        memcpy(output_addr, memory_addr + head, first_part);
        memcpy(output_addr + first_part, memory_addr, actual_read - first_part);
        head = actual_read - first_part;
    }

    length -= actual_read;
    return true;
}

bool KFifo::store_aside(size_t write_length)
{
    return store(buffer_addr, write_length);
}

bool KFifo::load_aside(size_t read_length)
{
    memset(buffer_addr, 0, buf_length);
    return load(buffer_addr, read_length);
}

// NetState implementation
NetState::NetState() : last_report_time(std::chrono::steady_clock::now())
{
}

void NetState::reset()
{
    last_sequence = 0;
    last_timestamp = 0;
    last_arrival_time = 0;
    packets_received = 0;
    packets_lost = 0;
    total_jitter = 0.0;
    max_jitter = 0.0;
    packets_out_of_order = 0;
    period_packets_received = 0;
    period_packets_lost = 0;
    period_total_jitter = 0.0;
    period_packets_out_of_order = 0;
    highest_sequence_seen = 0;
    first_packet = true;
    last_report_time = std::chrono::steady_clock::now();
}

void NetState::update(uint32_t sequence, uint64_t timestamp)
{
    auto now = std::chrono::steady_clock::now();
    uint64_t arrival_time = std::chrono::duration_cast<std::chrono::milliseconds>(now.time_since_epoch()).count();

    packets_received++;
    period_packets_received++;

    if (first_packet)
    {
        first_packet = false;
        last_sequence = sequence;
        highest_sequence_seen = sequence;
        last_timestamp = timestamp;
        last_arrival_time = arrival_time;
        return;
    }

    if (sequence < highest_sequence_seen)
    {
        packets_out_of_order++;
        period_packets_out_of_order++;
    }
    else
    {
        if (sequence > last_sequence + 1)
        {
            uint32_t lost = sequence - last_sequence - 1;
            packets_lost += lost;
            period_packets_lost += lost;
        }

        highest_sequence_seen = sequence;
    }

    if (timestamp > last_timestamp)
    {
        uint64_t send_interval = timestamp - last_timestamp;
        uint64_t arrival_interval = arrival_time - last_arrival_time;

        double jitter = std::abs(static_cast<double>(arrival_interval) - static_cast<double>(send_interval));

        total_jitter += jitter;
        period_total_jitter += jitter;
        max_jitter = std::max(max_jitter, jitter);
    }

    last_sequence = sequence;
    last_timestamp = timestamp;
    last_arrival_time = arrival_time;
}

NetStatInfos NetState::get_period_stats()
{
    NetStatInfos stats{};

    if (period_packets_received + period_packets_lost > 0)
    {
        stats.packet_loss_rate =
            static_cast<double>(period_packets_lost) / (period_packets_received + period_packets_lost) * 100.0;
    }

    if (period_packets_received > 0)
    {
        stats.average_jitter = period_total_jitter / period_packets_received;
    }

    stats.packets_received = period_packets_received;
    stats.packets_lost = period_packets_lost;
    stats.max_jitter = max_jitter;
    stats.packets_out_of_order = period_packets_out_of_order;

    period_packets_received = 0;
    period_packets_lost = 0;
    period_packets_out_of_order = 0;
    period_total_jitter = 0.0;
    last_report_time = std::chrono::steady_clock::now();

    return stats;
}

// Standard IMA ADPCM index table and step table
static constexpr int ADPCM_INDEX_TABLE_8BIT[256] = {
    // 0-15
    0, 0, 0, 0, 0, 0, 0, 0, -1, -1, -1, -1, -1, -1, -1, -1,
    // 16-31
    -1, -1, -1, -1, -1, -1, -1, -1, -1, -1, -1, -1, -1, -1, -1, -1,
    // 32-47
    1, 1, 1, 1, 1, 1, 1, 1, 1, 1, 1, 1, 1, 1, 1, 1,
    // 48-63
    1, 1, 1, 1, 1, 1, 1, 1, 1, 1, 1, 1, 1, 1, 1, 1,
    // 64-79
    2, 2, 2, 2, 2, 2, 2, 2, 3, 3, 3, 3, 3, 3, 3, 3,
    // 80-95
    4, 4, 4, 4, 4, 4, 4, 4, 5, 5, 5, 5, 5, 5, 5, 5,
    // 96-111
    6, 6, 6, 6, 6, 7, 7, 7, 8, 8, 8, 9, 9, 9, 10, 10,
    // 112-127
    10, 11, 12, 13, 14, 15, 16, 17, 18, 19, 20, 21, 22, 23, 24, 25,
    // 128-143
    0, 0, 0, 0, 0, 0, 0, 0, -1, -1, -1, -1, -1, -1, -1, -1,
    // 144-159
    -1, -1, -1, -1, -1, -1, -1, -1, -1, -1, -1, -1, -1, -1, -1, -1,
    // 160-175
    1, 1, 1, 1, 1, 1, 1, 1, 1, 1, 1, 1, 1, 1, 1, 1,
    // 176-191
    1, 1, 1, 1, 1, 1, 1, 1, 1, 1, 1, 1, 1, 1, 1, 1,
    // 192-207
    2, 2, 2, 2, 2, 2, 2, 2, 3, 3, 3, 3, 3, 3, 3, 3,
    // 208-223
    4, 4, 4, 4, 4, 4, 4, 4, 5, 5, 5, 5, 5, 5, 5, 5,
    // 224-239F
    6, 6, 6, 6, 6, 6, 6, 6, 7, 7, 7, 7, 7, 7, 7, 7,
    // 240-255
    10, 11, 12, 13, 14, 15, 16, 17, 18, 19, 20, 21, 22, 23, 24, 25};
static constexpr int ADPCM_STEP_TABLE[89] = {
    7,    8,     9,     10,    11,    12,    13,    14,    16,    17,    19,    21,    23,    25,   28,
    31,   34,    37,    41,    45,    50,    55,    60,    66,    73,    80,    88,    97,    107,  118,
    130,  143,   157,   173,   190,   209,   230,   253,   279,   307,   337,   371,   408,   449,  494,
    544,  598,   658,   724,   796,   876,   963,   1060,  1166,  1282,  1411,  1552,  1707,  1878, 2066,
    2272, 2499,  2749,  3024,  3327,  3660,  4026,  4428,  4871,  5358,  5894,  6484,  7132,  7845, 8630,
    9493, 10442, 11487, 12635, 13899, 15289, 16818, 18500, 20350, 22385, 24623, 27086, 29794, 32767};
static constexpr size_t ADPCM_HEADER_SIZE_PER_CHANNEL = 4;

// Encoder
NetEncoder::NetEncoder(unsigned int channels, unsigned int max_frames) : channels(channels), max_frames(max_frames)
{
    encode_states.resize(channels);
    size_t buffer_size = calculate_encoded_size(max_frames);
    encode_buffer = std::make_unique<uint8_t[]>(buffer_size);
    reset();
}

void NetEncoder::reset() noexcept
{
    for (auto &state : encode_states)
    {
        state.predictor = 0;
        state.step_index = 0;
    }
}

size_t NetEncoder::calculate_encoded_size(unsigned int frames) const noexcept
{
    return channels * ADPCM_HEADER_SIZE_PER_CHANNEL + (frames * channels);
}

uint8_t NetEncoder::encode_sample(int16_t sample, NetEncoder::State &state)
{
    int diff = sample - state.predictor;
    uint8_t code = 0;

    if (diff < 0)
    {
        code = 0x80;
        diff = -diff;
    }

    int step = ADPCM_STEP_TABLE[state.step_index];

    for (int i = 6; i >= 0; i--)
    {
        int temp = step >> (6 - i);
        if (diff >= temp)
        {
            code |= (1 << i);
            diff -= temp;
        }
    }

    diff = 0;
    for (int i = 6; i >= 0; i--)
    {
        if (code & (1 << i))
        {
            diff += step >> (6 - i);
        }
    }
    diff += step >> 7;

    if (code & 0x80)
        state.predictor -= diff;
    else
        state.predictor += diff;

    if (state.predictor > 32767)
        state.predictor = 32767;
    else if (state.predictor < -32768)
        state.predictor = -32768;

    state.step_index += ADPCM_INDEX_TABLE_8BIT[code];

    if (state.step_index < 0)
        state.step_index = 0;
    else if (state.step_index > 88)
        state.step_index = 88;

    return code;
}

const uint8_t *NetEncoder::encode(const int16_t *pcm_data, unsigned int frames, size_t &out_size)
{
    if (!pcm_data || frames == 0)
    {
        out_size = 0;
        return nullptr;
    }

    frames = std::min(frames, max_frames);
    out_size = calculate_encoded_size(frames);
    uint8_t *out = encode_buffer.get();

    for (unsigned int ch = 0; ch < channels; ch++)
    {
        auto predictor_value = static_cast<int16_t>(encode_states[ch].predictor);
        out[0] = predictor_value & 0xFF;
        out[1] = (predictor_value >> 8) & 0xFF;
        out += 2;

        *out++ = static_cast<uint8_t>(encode_states[ch].step_index);
        *out++ = 0; // Reserved byte
    }

    unsigned int samples_to_encode = frames * channels;
    for (unsigned int i = 0; i < samples_to_encode; i++)
    {
        unsigned int ch = i % channels;
        *out++ = encode_sample(pcm_data[i], encode_states[ch]);
    }

    return encode_buffer.get();
}

// Decoder
NetDecoder::NetDecoder(unsigned int channels, unsigned int max_frames) : channels(channels), max_frames(max_frames)
{
    decode_states.resize(channels);
    decode_buffer = std::make_unique<int16_t[]>(max_frames * channels);
    reset();
}

void NetDecoder::reset() noexcept
{
    for (auto &state : decode_states)
    {
        state.predictor = 0;
        state.step_index = 0;
    }
}

int16_t NetDecoder::decode_sample(uint8_t code, NetDecoder::State &state)
{
    int step = ADPCM_STEP_TABLE[state.step_index];

    int diff = step >> 7;

    for (int i = 0; i < 7; i++)
    {
        if (code & (1 << i))
        {
            diff += step >> (6 - i);
        }
    }

    if (code & 0x80)
        state.predictor -= diff;
    else
        state.predictor += diff;

    if (state.predictor > 32767)
        state.predictor = 32767;
    else if (state.predictor < -32768)
        state.predictor = -32768;

    state.step_index += ADPCM_INDEX_TABLE_8BIT[code];

    if (state.step_index < 0)
        state.step_index = 0;
    else if (state.step_index > 88)
        state.step_index = 88;

    return static_cast<int16_t>(state.predictor);
}

const int16_t *NetDecoder::decode(const uint8_t *adpcm_data, size_t adpcm_size, unsigned int &out_frames)
{
    if (!adpcm_data || adpcm_size <= channels * ADPCM_HEADER_SIZE_PER_CHANNEL)
    {
        out_frames = 0;
        return nullptr;
    }

    size_t header_size = channels * ADPCM_HEADER_SIZE_PER_CHANNEL;
    size_t adpcm_data_size = adpcm_size - header_size;
    out_frames = static_cast<unsigned int>(adpcm_data_size / channels);
    out_frames = std::min(out_frames, max_frames);

    std::memset(decode_buffer.get(), 0, out_frames * channels * sizeof(int16_t));

    const uint8_t *in = adpcm_data;
    for (unsigned int ch = 0; ch < channels; ch++)
    {
        in += 2;
        decode_states[ch].step_index = *in++;
        in++; // Skip reserved byte
    }

    unsigned int sample_index = 0;
    for (unsigned int i = 0; i < adpcm_data_size && sample_index < out_frames * channels; i++)
    {
        uint8_t byte = adpcm_data[header_size + i];

        unsigned int ch = sample_index % channels;
        decode_buffer[sample_index++] = decode_sample(byte, decode_states[ch]);
    }

    return decode_buffer.get();
}

// NetWorker
using udp = asio::ip::udp;

// FEC implementations - Optimized version
FECGroup::FECGroup() : fec_size(0), count(0), base_sequence(0)
{
}

void FECGroup::reset()
{
    count = 0;
    fec_size = 0;
    memset(packet_sizes, 0, sizeof(packet_sizes));
    memset(fec_packet, 0, MAX_PACKET_SIZE); // Fix: use MAX_PACKET_SIZE
}

bool FECGroup::add_packet(const uint8_t *data, size_t size, uint32_t sequence)
{
    if (count >= GROUP_SIZE || size > MAX_PACKET_SIZE)
    {
        return false;
    }

    if (count == 0)
    {
        base_sequence = sequence;
        fec_size = size;
        memset(fec_packet, 0, MAX_PACKET_SIZE); // Fix: use MAX_PACKET_SIZE
    }
    else if (size != fec_size)
    {
        return false;  // All packets must have the same size
    }

    memcpy(packets[count], data, size);
    packet_sizes[count] = size;

    // XOR into FEC packet
    for (size_t i = 0; i < size; ++i) {
        fec_packet[i] ^= data[i];
    }

    count++;
    return true;
}

bool FECGroup::is_complete() const
{
    return count == GROUP_SIZE;
}

FECRecoveryGroup::FECRecoveryGroup() : fec_size(0), fec_received(false), base_sequence(0), active(false)
{
    reset();
}

void FECRecoveryGroup::reset()
{
    memset(received, false, sizeof(received));
    fec_received = false;
    fec_size = 0;
    active = false;
    memset(packet_sizes, 0, sizeof(packet_sizes));
}

bool FECRecoveryGroup::can_recover() const
{
    if (!fec_received)
        return false;

    int missing_count = 0;
    for (size_t i = 0; i < GROUP_SIZE; ++i)
    {
        if (!received[i])
        {
            missing_count++;
        }
    }
    return missing_count == 1; // Can only recover one missing packet
}

int FECRecoveryGroup::get_missing_index() const
{
    for (size_t i = 0; i < GROUP_SIZE; ++i)
    {
        if (!received[i])
        {
            return static_cast<int>(i);
        }
    }
    return -1;
}

bool FECRecoveryGroup::recover_missing_packet(uint8_t *output, size_t &output_size)
{
    int missing_idx = get_missing_index();
    if (missing_idx < 0 || !can_recover())
    {
        return false;
    }

    output_size = fec_size;
    memcpy(output, fec_packet, fec_size);

    // XOR all received packets to recover missing packet
    for (size_t i = 0; i < GROUP_SIZE; ++i) {
        if (i != static_cast<size_t>(missing_idx) && received[i]) {
            size_t min_size = std::min(packet_sizes[i], output_size); // Fix: prevent overflow
            for (size_t j = 0; j < min_size; ++j) {
                output[j] ^= packets[i][j];
            }
        }
    }

    return true;
}

static RetCode resolve_endpoint(const std::string &ip, uint16_t port, asio::ip::udp::endpoint &endpoint)
{
    try
    {
        asio::ip::udp::resolver resolver(BG_SERVICE.get_executor());
        asio::error_code ec;

        auto endpoints = resolver.resolve(asio::ip::udp::v4(), ip, std::to_string(port), ec);
        if (ec)
        {
            AUDIO_ERROR_PRINT("Failed to resolve address %s:%d: %s", ip.c_str(), port, ec.message().c_str());
            return {RetCode::FAILED, "Failed to resolve address"};
        }

        endpoint = *endpoints.begin();
        return {RetCode::OK, "Address resolved"};
    }
    catch (const std::exception &e)
    {
        AUDIO_ERROR_PRINT("Exception resolving address: %s", e.what());
        return {RetCode::EXCEPTION, "Exception resolving address"};
    }
}

NetWorker::NetWorker(asio::io_context &io_context, uint16_t port)
    : retry_count(0), io_context(io_context), running(false), receive_buffer(new char[NETWORK_MAX_BUFFER_SIZE]),
      stats_timer(io_context)
{
    try
    {
        socket = std::make_unique<udp::socket>(io_context);
        socket->open(udp::v4());

        asio::socket_base::send_buffer_size option_send(262144);    // 256KB
        asio::socket_base::receive_buffer_size option_recv(262144); // 256KB
        asio::error_code ec;
        socket->set_option(option_send, ec);
        socket->set_option(option_recv, ec);
        socket->set_option(asio::socket_base::reuse_address(true), ec);

        socket->bind(udp::endpoint(udp::v4(), port), ec);
        if (ec)
        {
            AUDIO_ERROR_PRINT("Failed to bind socket on port %d: %s", port, ec.message().c_str());
        }

        AUDIO_INFO_PRINT("NetWorker initialized on port %d", socket->local_endpoint().port());
    }
    catch (const std::exception &e)
    {
        AUDIO_ERROR_PRINT("Failed to create socket: %s", e.what());
    }
}

NetWorker::~NetWorker()
{
    stop();
}

RetCode NetWorker::start()
{
    if (running)
    {
        return {RetCode::NOACTION, "Already running"};
    }

    if (!socket || !socket->is_open())
    {
        return {RetCode::FAILED, "Socket not available"};
    }

    running = true;
    start_receive_loop();
    start_stats_loop();

    return {RetCode::OK, "Started"};
}

RetCode NetWorker::stop()
{
    if (!running)
    {
        return {RetCode::NOACTION, "Not running"};
    }

    running = false;

    if (socket && socket->is_open())
    {
        asio::error_code ec;
        socket->cancel(ec);
    }

    stats_timer.cancel();

    {
        std::lock_guard<std::mutex> lock(receivers_mutex);
        receivers.clear();
    }

    {
        std::lock_guard<std::mutex> lock(senders_mutex);
        senders.clear();
    }

    AUDIO_INFO_PRINT("NetWorker stopped");
    return {RetCode::OK, "Stopped"};
}

void NetWorker::report()
{
    std::lock_guard<std::mutex> lock(receivers_mutex);

    for (auto &pair : decoders)
    {
        auto stats = pair.second.get_period_stats();
        auto token = pair.first;

        if (stats.packets_received > 0)
        {
            AUDIO_INFO_PRINT(
                "NETSTATS(%u) : [loss] %.2f%%, [jitter] %.2fms, [received] %u, [lost] %u, [out-of-order] %u", token,
                stats.packet_loss_rate, stats.average_jitter, stats.packets_received, stats.packets_lost,
                stats.packets_out_of_order);
        }
    }
}

RetCode NetWorker::register_receiver(uint8_t token, ReceiveCallback callback)
{
    if (!callback)
    {
        return {RetCode::FAILED, "Invalid callback"};
    }

    if (!socket || !socket->is_open())
    {
        return {RetCode::FAILED, "NetWorker not ready"};
    }

    std::lock_guard<std::mutex> lock(receivers_mutex);
    auto it = receivers.find(token);
    if (it != receivers.end())
    {
        it->second = callback;
        return {RetCode::OK, "Receiver callback updated"};
    }
    else
    {
        receivers.emplace(token, std::move(callback));
        AUDIO_DEBUG_PRINT("Registered receiver for token %u", token);
        return {RetCode::OK, "Receiver registered"};
    }
}

RetCode NetWorker::unregister_receiver(uint8_t token)
{
    std::lock_guard<std::mutex> lock(receivers_mutex);

    auto it = receivers.find(token);
    if (it == receivers.end())
    {
        return {RetCode::NOACTION, "Receiver not found"};
    }

    receivers.erase(it);
    AUDIO_DEBUG_PRINT("Unregistered receiver for token %u", token);
    return {RetCode::OK, "Receiver unregistered"};
}

void NetWorker::report_conns(std::vector<InfoLabel> &result)
{
    std::lock_guard<std::mutex> lock(senders_mutex);
    for (const auto &pair : senders)
    {
        const auto &context = pair.second;
        for (const auto &dest : context.destinations)
        {
            result.emplace_back(0, pair.first, dest.endpoint.address().to_v4().to_uint(), dest.receiver_token, true,
                                false, false);
        }
    }
}

RetCode NetWorker::register_sender(uint8_t sender_id, unsigned int channels, unsigned int sample_rate)
{
    if (!socket || !socket->is_open())
    {
        return {RetCode::FAILED, "Socket not available"};
    }

    std::lock_guard<std::mutex> lock(senders_mutex);
    if (senders.find(sender_id) != senders.end())
    {
        return {RetCode::FAILED, "Sender ID already exists"};
    }
    auto result = senders.emplace(sender_id, SenderContext(channels, sample_rate));
    result.first->second.fec_group = std::make_unique<FECGroup>();
    return {RetCode::OK, "Sender registered"};
}

RetCode NetWorker::unregister_sender(uint8_t sender_id)
{
    std::lock_guard<std::mutex> lock(senders_mutex);
    auto removed = senders.erase(sender_id) > 0;

    if (removed)
    {
        AUDIO_DEBUG_PRINT("Unregistered sender for token %u", sender_id);
        return {RetCode::OK, "Sender unregistered"};
    }

    return {RetCode::NOACTION, "Sender not found"};
}

RetCode NetWorker::add_destination(uint8_t sender_id, uint8_t receiver_token, const std::string &ip, uint16_t port)
{
    if (ip.empty())
    {
        return {RetCode::FAILED, "Invalid IP address"};
    }

    asio::ip::udp::endpoint endpoint;
    RetCode res = resolve_endpoint(ip, port, endpoint);
    if (res != RetCode::OK)
    {
        return res;
    }

    std::lock_guard<std::mutex> lock(senders_mutex);
    auto iter = senders.find(sender_id);
    if (iter == senders.end())
    {
        return {RetCode::FAILED, "Sender not registered"};
    }

    auto &dest_list = iter->second.destinations;

    Destination new_dest(endpoint, receiver_token);

    if (std::find(dest_list.begin(), dest_list.end(), new_dest) != dest_list.end())
    {
        return {RetCode::OK, "Destination already exists"};
    }

    dest_list.push_back(std::move(new_dest));
    AUDIO_INFO_PRINT("Added destination %s for sender %u to receiver %u", ip.c_str(), sender_id, receiver_token);

    return {RetCode::OK, "Destination added"};
}

RetCode NetWorker::del_destination(uint8_t sender_id, uint8_t receiver_token, const std::string &ip, uint16_t port)
{
    if (ip.empty())
    {
        return {RetCode::FAILED, "Invalid IP address"};
    }

    asio::ip::udp::endpoint endpoint;
    RetCode res = resolve_endpoint(ip, port, endpoint);
    if (res != RetCode::OK)
    {
        return res;
    }

    std::lock_guard<std::mutex> lock(senders_mutex);
    auto iter = senders.find(sender_id);
    if (iter == senders.end())
    {
        return {RetCode::FAILED, "Sender not registered"};
    }

    auto &dest_list = iter->second.destinations;
    Destination target(endpoint, receiver_token);

    auto dest_iter = std::find(dest_list.begin(), dest_list.end(), target);
    if (dest_iter == dest_list.end())
    {
        return {RetCode::NOACTION, "Destination not found"};
    }

    dest_list.erase(dest_iter);
    AUDIO_INFO_PRINT("Removed destination %s for sender %u to receiver %u", ip.c_str(), sender_id, receiver_token);

    return {RetCode::OK, "Destination removed"};
}

RetCode NetWorker::send_audio(uint8_t sender_id, const int16_t *data, unsigned int frames)
{
    if (!data || frames == 0)
    {
        return {RetCode::FAILED, "Invalid input parameters"};
    }

    if (!is_ready())
    {
        return {RetCode::FAILED, "NetWorker not running"};
    }

    std::lock_guard<std::mutex> lock(senders_mutex);
    auto it = senders.find(sender_id);
    if (it == senders.end())
    {
        return {RetCode::FAILED, "Sender not registered"};
    }

    auto &context = it->second;
    size_t encoded_size;
    const uint8_t *encoded_data = context.encoder->encode(data, frames, encoded_size);
    if (!encoded_data || encoded_size == 0)
    {
        return {RetCode::EPARAM, "Failed to encode audio data"};
    }

    uint32_t sequence = context.isequence++;
    uint64_t timestamp =
        std::chrono::duration_cast<std::chrono::milliseconds>(std::chrono::steady_clock::now().time_since_epoch())
            .count();
    uint8_t channels = static_cast<uint8_t>(context.channels);
    uint8_t sample_rate = static_cast<uint8_t>((context.sample_rate) / 1000);

    // Send original data packets
    for (const auto &dest : context.destinations) {
        send_data_packet(dest, sender_id, dest.receiver_token, sequence, timestamp, encoded_data, encoded_size,
                         channels, sample_rate, false);
    }

    // Add to FEC group
    if (context.fec_group->add_packet(encoded_data, encoded_size, sequence)) {
        // If FEC group is complete, send FEC packet
        if (context.fec_group->is_complete()) {
            uint32_t fec_sequence = context.fec_group->base_sequence + FECGroup::GROUP_SIZE;
            for (const auto &dest : context.destinations) {
                send_data_packet(dest, sender_id, dest.receiver_token, fec_sequence, timestamp,
                                 context.fec_group->fec_packet, context.fec_group->fec_size, channels, sample_rate,
                                 true);
            }
            context.fec_group->reset(); // Reset FEC group
        }
    }

    return {RetCode::OK, "Data sent"};
}

void NetWorker::start_receive_loop()
{
    if (!is_ready())
    {
        return;
    }
    auto self = shared_from_this();
    socket->async_receive_from(asio::buffer(receive_buffer.get(), NETWORK_MAX_BUFFER_SIZE), sender_endpoint,
                               [self](const asio::error_code &error, std::size_t bytes_transferred) {
                                   self->handle_receive(error, bytes_transferred);
                               });
}

void NetWorker::start_stats_loop()
{
    auto self = shared_from_this();
    stats_timer.expires_after(std::chrono::minutes(1));
    stats_timer.async_wait([self](const asio::error_code &ec) {
        if (!ec && self->running)
        {
            self->report();
            self->send_rtt_probes();
            self->start_stats_loop();
        }
    });
}

void NetWorker::send_rtt_probes()
{
    if (!is_ready())
    {
        return;
    }

    std::lock_guard<std::mutex> lock(senders_mutex);

    uint64_t current_time =
        std::chrono::duration_cast<std::chrono::milliseconds>(std::chrono::steady_clock::now().time_since_epoch())
            .count();
    std::set<asio::ip::udp::endpoint> unique_endpoints;
    for (const auto &sender_pair : senders)
    {
        for (const auto &dest : sender_pair.second.destinations)
        {
            unique_endpoints.insert(dest.endpoint);
        }
    }

    for (const auto &endpoint : unique_endpoints)
    {
        ProbePacket probe{};
        probe.magic_num = NET_PROBE_MAGIC;
        probe.sender_id = 0;
        probe.receiver_id = 0;
        probe.is_response = 0;
        probe.sequence = probe_sequence++;
        probe.timestamp = current_time;

        socket->async_send_to(asio::buffer(&probe, sizeof(probe)), endpoint,
                              [endpoint](const asio::error_code &error, std::size_t /*bytes*/) {
                                  if (error)
                                  {
                                      AUDIO_DEBUG_PRINT("RTT probe send error to %s:%d: %s",
                                                        endpoint.address().to_string().c_str(), endpoint.port(),
                                                        error.message().c_str());
                                  }
                              });
    }
}

void NetWorker::process_probe_packet(const ProbePacket *probe, const asio::ip::udp::endpoint &endpoint)
{
    if (!probe || !is_ready())
    {
        return;
    }

    if (probe->magic_num != NET_PROBE_MAGIC)
    {
        return;
    }

    if (probe->is_response == 0)
    {
        ProbePacket response{};
        response.magic_num = NET_PROBE_MAGIC;
        response.sender_id = probe->receiver_id;
        response.receiver_id = probe->sender_id;
        response.is_response = 1;
        response.sequence = probe->sequence;
        response.timestamp = probe->timestamp;

        socket->async_send_to(asio::buffer(&response, sizeof(response)), endpoint,
                              [](const asio::error_code &error, std::size_t /*bytes*/) {
                                  if (error)
                                  {
                                      AUDIO_DEBUG_PRINT("RTT probe response error: %s", error.message().c_str());
                                  }
                              });
    }
    else
    {
        auto now = std::chrono::steady_clock::now();
        uint64_t current_time = std::chrono::duration_cast<std::chrono::milliseconds>(now.time_since_epoch()).count();
        uint64_t send_time = probe->timestamp;
        double rtt = static_cast<double>(current_time - send_time);
        uint32_t endpoint_ip = endpoint.address().is_v4() ? endpoint.address().to_v4().to_uint() : 0;
        auto &metrics = rtt_data[endpoint_ip];

        metrics.last_rtt = rtt;
        metrics.sample_count++;
        metrics.last_update_time = now;

        if (metrics.sample_count == 1)
        {
            metrics.avg_rtt = rtt;
        }
        else
        {
            metrics.avg_rtt = RttMetrics::alpha * rtt + (1.0 - RttMetrics::alpha) * metrics.avg_rtt;
        }

        AUDIO_INFO_PRINT("RTT to %X08: %.2f ms (avg: %.2f ms)", endpoint_ip, rtt, metrics.avg_rtt);
    }
}

void NetWorker::handle_receive(const asio::error_code &error, std::size_t bytes_transferred)
{
    if (error)
    {
        if (error != asio::error::operation_aborted)
        {
            AUDIO_DEBUG_PRINT("Receive error: %s", error.message().c_str());
            retry_receive_with_backoff();
        }
        return;
    }

    if (bytes_transferred >= sizeof(ProbePacket))
    {
        auto magic_num = static_cast<uint8_t>(receive_buffer.get()[0]);

        if (magic_num == NET_PROBE_MAGIC)
        {
            auto probe = reinterpret_cast<const ProbePacket *>(receive_buffer.get());
            process_probe_packet(probe, sender_endpoint);
        }
        else if (magic_num == NET_AUDIO_MAGIC)
        {
            auto data_header = reinterpret_cast<const DataPacket *>(receive_buffer.get());
            const uint8_t *audio_data = reinterpret_cast<const uint8_t *>(receive_buffer.get() + sizeof(DataPacket));
            size_t audio_data_size = bytes_transferred - sizeof(DataPacket);
            uint32_t source_ip = sender_endpoint.address().is_v4() ? sender_endpoint.address().to_v4().to_uint() : 0;
            process_audio_packet(data_header, audio_data, audio_data_size, source_ip);
        }
        else if (magic_num == NET_FEC_MAGIC)
        {
            auto data_header = reinterpret_cast<const DataPacket *>(receive_buffer.get());
            const uint8_t *fec_data = reinterpret_cast<const uint8_t *>(receive_buffer.get() + sizeof(DataPacket));
            size_t fec_data_size = bytes_transferred - sizeof(DataPacket);
            uint32_t source_ip = sender_endpoint.address().is_v4() ? sender_endpoint.address().to_v4().to_uint() : 0;
            process_fec_packet(data_header, fec_data, fec_data_size, source_ip);
        }
    }

    if (running)
    {
        start_receive_loop();
    }
}

void NetWorker::retry_receive_with_backoff()
{
    int delay_ms = std::min(100 * (1 << retry_count), 30000);

    auto self = shared_from_this();
    auto timer = std::make_shared<asio::steady_timer>(io_context);
    timer->expires_after(std::chrono::milliseconds(delay_ms));
    timer->async_wait([self, timer](const asio::error_code &ec) {
        if (!ec)
        {
            self->retry_count++;
            self->start_receive_loop();
        }
    });
}

NetWorker::DecoderContext &NetWorker::get_decoder(uint8_t sender_id, unsigned int channels)
{
    std::lock_guard<std::mutex> lock(decoders_mutex);

    auto it = decoders.find(sender_id);
    if (it == decoders.end())
    {
        auto result = decoders.emplace(sender_id, DecoderContext(channels, NETWORK_MAX_FRAMES));
        return result.first->second;
    }

    return it->second;
}

void NetWorker::process_and_deliver_audio(uint8_t sender_id, uint8_t receiver_id, uint8_t channels, uint32_t sequence,
                                          uint64_t timestamp, const uint8_t *adpcm_data, size_t adpcm_size,
                                          uint32_t source_ip, AudioBandWidth sample_enum)
{
    auto &decoder_context = get_decoder(sender_id, channels);
    decoder_context.update_stats(sequence, timestamp);
    unsigned int decode_frames = 0;
    auto decoded_data = decoder_context.decoder->decode(adpcm_data, adpcm_size, decode_frames);

    if (decoded_data && decode_frames > 0)
    {
        std::lock_guard<std::mutex> lock(receivers_mutex);
        auto it = receivers.find(receiver_id);
        if (it != receivers.end() && it->second)
        {
            it->second(sender_id, channels, decode_frames, enum2val(sample_enum), decoded_data, source_ip);
        }
    }
}

void NetWorker::send_data_packet(const Destination &dest, uint8_t sender_id, uint8_t receiver_id, uint32_t sequence,
                                 uint64_t timestamp, const uint8_t *data, size_t size, uint8_t channels,
                                 uint8_t sample_rate, bool is_fec)
{
<<<<<<< HEAD
    FECPacket fec_header{};
    fec_header.magic_num = NET_FEC_MAGIC;
    fec_header.sender_id = sender_id;
    fec_header.receiver_id = receiver_id;
    fec_header.part_index = part_index;
    fec_header.channels = channels;
    fec_header.sample_rate = sample_rate;
    fec_header.sequence = sequence;
    fec_header.timestamp = timestamp;

    std::array<asio::const_buffer, 2> buffers{asio::buffer(&fec_header, sizeof(fec_header)), asio::buffer(data, size)};

    socket->async_send_to(buffers, dest.endpoint, [part_index](const asio::error_code &error, std::size_t /*bytes*/) {
=======
    DataPacket packet{};
    packet.magic_num = is_fec ? NET_FEC_MAGIC : NET_AUDIO_MAGIC;
    packet.sender_id = sender_id;
    packet.receiver_id = receiver_id;
    packet.sequence = sequence;
    packet.timestamp = timestamp;
    packet.channels = channels;
    packet.sample_rate = sample_rate;
    packet.is_fec = is_fec ? 1 : 0;

    std::array<asio::const_buffer, 2> buffers{asio::buffer(&packet, sizeof(packet)), asio::buffer(data, size)};

    socket->async_send_to(buffers, dest.endpoint, [is_fec](const asio::error_code &error, std::size_t) {
>>>>>>> bbecf383
        if (error)
        {
            AUDIO_DEBUG_PRINT("Send %s packet error: %s", is_fec ? "FEC" : "audio", error.message().c_str());
        }
    });
}

void NetWorker::process_audio_packet(const DataPacket *data_header, const uint8_t *audio_data, size_t audio_data_size,
                                     uint32_t source_ip)
{
    // Basic validation
    if (!data_header || !audio_data || audio_data_size == 0 || data_header->is_fec != 0 || data_header->channels == 0 ||
        data_header->channels > 2)
    {
        return;
    }

    AudioBandWidth sample_enum = byte_to_bandwidth(data_header->sample_rate);
    if (sample_enum == AudioBandWidth::Unknown)
    {
        return;
    }

    auto &decoder_context = get_decoder(data_header->sender_id, data_header->channels);
    auto &recovery_group = decoder_context.fec_recovery_group;

    // Calculate FEC group index
    uint32_t group_base = (data_header->sequence / FECRecoveryGroup::GROUP_SIZE) * FECRecoveryGroup::GROUP_SIZE;
    uint32_t group_index = data_header->sequence - group_base;

    if (group_index >= FECRecoveryGroup::GROUP_SIZE || audio_data_size > FECRecoveryGroup::MAX_PACKET_SIZE) {
        return;
    }

    // If it's a new group, reset
    if (!recovery_group.active || recovery_group.base_sequence != group_base) {
        recovery_group.reset();
        recovery_group.base_sequence = group_base;
        recovery_group.active = true;
    }

    // Store and process original packet
    if (!recovery_group.received[group_index]) {
        memcpy(recovery_group.packets[group_index], audio_data, audio_data_size);
        recovery_group.packet_sizes[group_index] = audio_data_size;
        recovery_group.received[group_index] = true;

        // Process original packet immediately
        process_and_deliver_audio(data_header->sender_id, data_header->receiver_id, data_header->channels,
                                  data_header->sequence, data_header->timestamp, audio_data, audio_data_size, source_ip,
                                  sample_enum);
    }
}

void NetWorker::process_fec_packet(const DataPacket *data_header, const uint8_t *fec_data, size_t fec_data_size,
                                   uint32_t source_ip)
{
    // Basic validation
    if (!data_header || !fec_data || fec_data_size == 0 || data_header->is_fec != 1 || data_header->channels == 0 ||
        data_header->channels > 2 || fec_data_size > FECRecoveryGroup::MAX_PACKET_SIZE)
    {
        return;
    }

    AudioBandWidth sample_enum = byte_to_bandwidth(data_header->sample_rate);
    if (sample_enum == AudioBandWidth::Unknown)
    {
        return;
    }

    auto &decoder_context = get_decoder(data_header->sender_id, data_header->channels);
    auto &recovery_group = decoder_context.fec_recovery_group;

    // FEC packet sequence number corresponds to original group base sequence number
    uint32_t group_base = data_header->sequence - FECRecoveryGroup::GROUP_SIZE;

    // Set up or verify group
    if (!recovery_group.active || recovery_group.base_sequence != group_base) {
        recovery_group.reset();
        recovery_group.base_sequence = group_base;
        recovery_group.active = true;
    }

    // Store FEC packet and try to recover
    if (!recovery_group.fec_received) {
        memcpy(recovery_group.fec_packet, fec_data, fec_data_size);
        recovery_group.fec_size = fec_data_size;
        recovery_group.fec_received = true;

        // Try to recover missing packets
        if (recovery_group.can_recover()) {
            try_recover_missing_packets(recovery_group, data_header, source_ip, sample_enum);
        }
    }
}

void NetWorker::try_recover_missing_packets(FECRecoveryGroup &recovery_group, const DataPacket *data_header,
                                            uint32_t source_ip, AudioBandWidth sample_enum)
{
    static thread_local uint8_t recovered_data[FECRecoveryGroup::MAX_PACKET_SIZE];

    size_t recovered_size;
    if (recovery_group.recover_missing_packet(recovered_data, recovered_size))
    {
        int missing_idx = recovery_group.get_missing_index();
        if (missing_idx >= 0)
        {
            uint32_t recovered_sequence = recovery_group.base_sequence + missing_idx;

            process_and_deliver_audio(data_header->sender_id, data_header->receiver_id, data_header->channels,
                                      recovered_sequence, data_header->timestamp, recovered_data, recovered_size,
                                      source_ip, sample_enum);

            AUDIO_DEBUG_PRINT("Recovered missing packet %u using FEC", recovered_sequence);

            // Mark as recovered
            recovery_group.received[missing_idx] = true;
            memcpy(recovery_group.packets[missing_idx], recovered_data, recovered_size);
            recovery_group.packet_sizes[missing_idx] = recovered_size;
        }
    }
}<|MERGE_RESOLUTION|>--- conflicted
+++ resolved
@@ -1123,21 +1123,6 @@
                                  uint64_t timestamp, const uint8_t *data, size_t size, uint8_t channels,
                                  uint8_t sample_rate, bool is_fec)
 {
-<<<<<<< HEAD
-    FECPacket fec_header{};
-    fec_header.magic_num = NET_FEC_MAGIC;
-    fec_header.sender_id = sender_id;
-    fec_header.receiver_id = receiver_id;
-    fec_header.part_index = part_index;
-    fec_header.channels = channels;
-    fec_header.sample_rate = sample_rate;
-    fec_header.sequence = sequence;
-    fec_header.timestamp = timestamp;
-
-    std::array<asio::const_buffer, 2> buffers{asio::buffer(&fec_header, sizeof(fec_header)), asio::buffer(data, size)};
-
-    socket->async_send_to(buffers, dest.endpoint, [part_index](const asio::error_code &error, std::size_t /*bytes*/) {
-=======
     DataPacket packet{};
     packet.magic_num = is_fec ? NET_FEC_MAGIC : NET_AUDIO_MAGIC;
     packet.sender_id = sender_id;
@@ -1151,7 +1136,6 @@
     std::array<asio::const_buffer, 2> buffers{asio::buffer(&packet, sizeof(packet)), asio::buffer(data, size)};
 
     socket->async_send_to(buffers, dest.endpoint, [is_fec](const asio::error_code &error, std::size_t) {
->>>>>>> bbecf383
         if (error)
         {
             AUDIO_DEBUG_PRINT("Send %s packet error: %s", is_fec ? "FEC" : "audio", error.message().c_str());
